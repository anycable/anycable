--- conflicted
+++ resolved
@@ -261,11 +261,7 @@
 	}
 
 	deadline := time.Now().Add(s.pingInterval / 2)
-<<<<<<< HEAD
-	err := s.write(newPingMessage(s.pingTimestampPrecision), deadline)
-=======
-	err := s.write(s.encodeMessage(newPingMessage()), deadline)
->>>>>>> 61d92805
+	err := s.write(s.encodeMessage(newPingMessage(s.pingTimestampPrecision)), deadline)
 
 	if err == nil {
 		s.addPing()
@@ -278,7 +274,6 @@
 	s.pingTimer = time.AfterFunc(s.pingInterval, s.sendPing)
 }
 
-<<<<<<< HEAD
 func newPingMessage(format string) []byte {
 	var ts int64
 
@@ -291,10 +286,7 @@
 		ts = time.Now().Unix()
 	}
 
-	return (&common.PingMessage{Type: "ping", Message: ts}).ToJSON()
-=======
-func newPingMessage() *common.PingMessage {
-	return (&common.PingMessage{Type: "ping", Message: time.Now().Unix()})
+	return (&common.PingMessage{Type: "ping", Message: ts})
 }
 
 func (s *Session) encodeMessage(msg common.SentMessage) []byte {
@@ -313,5 +305,4 @@
 	}
 
 	return msg, nil
->>>>>>> 61d92805
 }