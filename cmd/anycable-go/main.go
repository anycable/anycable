package main

import (
	"fmt"
	"net/http"
	"os"
	"os/signal"
	"strconv"
	"syscall"

	"github.com/anycable/anycable-go/cli"
	"github.com/anycable/anycable-go/metrics"
	"github.com/anycable/anycable-go/mrb"
	"github.com/anycable/anycable-go/node"
	"github.com/anycable/anycable-go/pubsub"
	"github.com/anycable/anycable-go/rpc"
	"github.com/anycable/anycable-go/server"
	"github.com/anycable/anycable-go/utils"

	log "github.com/apex/log"
	"github.com/syossan27/tebata"
)

func main() {
	if cli.ShowVersion() {
		fmt.Println(utils.Version())
		os.Exit(0)
	}

	if cli.ShowHelp() {
		cli.PrintHelp()
		os.Exit(0)
	}

	config := cli.Config()

	// init logging
	err := utils.InitLogger(config.LogFormat, config.LogLevel)

	if err != nil {
		log.Errorf("!!! Failed to initialize logger !!!\n%v", err)
		os.Exit(1)
	}

	ctx := log.WithFields(log.Fields{"context": "main"})

	if cli.DebugMode() {
		ctx.Debug("🔧 🔧 🔧 Debug mode is on 🔧 🔧 🔧")
	}

	mrubySupport := ""

	if mrb.Supported() {
		mrbv, err := mrb.Version()
		if err != nil {
			ctx.Errorf("mruby failed to initialize: %v", err)
		} else {
			mrubySupport = " (with " + mrbv + ")"
		}
	}

	ctx.Infof("Starting AnyCable %s%s (pid: %d, open file limit: %s)", utils.Version(), mrubySupport, os.Getpid(), utils.OpenFileLimit())

	metrics, err := metrics.FromConfig(&config.Metrics)

	if err != nil {
		log.Errorf("!!! Failed to initialize custom log printer !!!\n%v", err)
		os.Exit(1)
	}

	controller := rpc.NewController(metrics, &config.RPC)

	appNode := node.NewNode(controller, metrics)

	disconnector := node.NewDisconnectQueue(appNode, &config.DisconnectQueue)
	go disconnector.Run()

	appNode.SetDisconnector(disconnector)

<<<<<<< HEAD
	subscriber := pubsub.NewRedisSubscriber(
		node,
		config.RedisURL,
		config.RedisSentinels,
		config.RedisChannel,
	)
=======
	subscriber := pubsub.NewRedisSubscriber(appNode, config.RedisURL, config.RedisChannel)
>>>>>>> 8ac02117

	go func() {
		if err := subscriber.Start(); err != nil {
			ctx.Errorf("!!! Subscriber failed !!!\n%v", err)
			os.Exit(1)
		}
	}()

	go func() {
		if err := controller.Start(); err != nil {
			ctx.Errorf("!!! RPC failed !!!\n%v", err)
			os.Exit(1)
		}
	}()

	wsServer := buildServer(config.Host, strconv.Itoa(config.Port), &config.SSL)
	wsServer.Mux.Handle(config.Path, server.WebsocketHandler(appNode, config.Headers, &config.WS))

	ctx.Infof("Handle WebSocket connections at %s", config.Path)

	wsServer.Mux.Handle(config.HealthPath, http.HandlerFunc(wsServer.HealthHandler))
	ctx.Infof("Handle health connections at %s", config.HealthPath)

	go runServer(wsServer)

	go metrics.Run()

	t := tebata.New(syscall.SIGINT, syscall.SIGTERM)

	t.Reserve(func() {
		ctx.Infof("Shutting down... (hit Ctrl-C to stop immediately)")
		go func() {
			termSig := make(chan os.Signal, 1)
			signal.Notify(termSig, syscall.SIGINT, syscall.SIGTERM)
			<-termSig
			ctx.Warnf("Immediate termination requested. Stopped")
			os.Exit(0)
		}()
	})
	t.Reserve(metrics.Shutdown)
	t.Reserve(wsServer.Stop)
	t.Reserve(appNode.Shutdown)

	if config.Metrics.HTTPEnabled() {
		metricsServer := wsServer

		if config.Metrics.Port != config.Port {
			port := strconv.Itoa(config.Metrics.Port)
			host := config.Host
			if config.Metrics.Host != "" {
				host = config.Metrics.Host
			}
			metricsServer = buildServer(host, port, &config.SSL)
			ctx.Infof("Serve metrics at %s:%s%s", config.Host, port, config.Metrics.HTTP)
		} else {
			ctx.Infof("Serve metrics at %s", config.Metrics.HTTP)
		}

		metricsServer.Mux.Handle(config.Metrics.HTTP, http.HandlerFunc(metrics.PrometheusHandler))

		if metricsServer != wsServer {
			go runServer(metricsServer)
			t.Reserve(metricsServer.Stop)
		}
	}

	t.Reserve(os.Exit, 0)

	// Hang forever unless Exit is called
	select {}
}

func buildServer(host string, port string, ssl *server.SSLConfig) *server.HTTPServer {
	s, err := server.NewServer(host, port, ssl)

	if err != nil {
		fmt.Printf("!!! Failed to initialize HTTP server at %s:%s !!!\n%v", err, host, port)
		os.Exit(1)
	}

	return s
}

func runServer(s *server.HTTPServer) {
	if err := s.Start(); err != nil {
		if !s.Stopped() {
			log.Errorf("HTTP server at %s stopped: %v", err, s.Address())
			os.Exit(1)
		}
	}
}<|MERGE_RESOLUTION|>--- conflicted
+++ resolved
@@ -77,16 +77,7 @@
 
 	appNode.SetDisconnector(disconnector)
 
-<<<<<<< HEAD
-	subscriber := pubsub.NewRedisSubscriber(
-		node,
-		config.RedisURL,
-		config.RedisSentinels,
-		config.RedisChannel,
-	)
-=======
-	subscriber := pubsub.NewRedisSubscriber(appNode, config.RedisURL, config.RedisChannel)
->>>>>>> 8ac02117
+	subscriber := pubsub.NewRedisSubscriber(appNode, config.RedisURL, config.RedisSentinels, config.RedisChannel)
 
 	go func() {
 		if err := subscriber.Start(); err != nil {
