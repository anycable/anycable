# frozen_string_literal: true
module Anycable
<<<<<<< HEAD
  VERSION = "0.4.3"
=======
  VERSION = "0.4.5"
>>>>>>> d9228f14
end<|MERGE_RESOLUTION|>--- conflicted
+++ resolved
@@ -1,8 +1,4 @@
 # frozen_string_literal: true
 module Anycable
-<<<<<<< HEAD
-  VERSION = "0.4.3"
-=======
   VERSION = "0.4.5"
->>>>>>> d9228f14
 end