--- conflicted
+++ resolved
@@ -113,11 +113,7 @@
   anycable-go [options]
 
 OPTIONS
-<<<<<<< HEAD
-  --host                     Server host, default: 0.0.0.0 (deprecated, will be changed to "localhost"), env: ANYCABLE_HOST
-=======
   --host                     Server host, default: localhost, env: ANYCABLE_HOST
->>>>>>> 8ac02117
   --port                     Server port, default: 8080, env: ANYCABLE_PORT, PORT
   --path                     WebSocket endpoint path, default: /cable, env: ANYCABLE_PATH
   --health-path              HTTP health endpoint path, default: /health, env: ANYCABLE_HEALTH_PATH
@@ -126,15 +122,7 @@
   --ssl_key                  SSL private key path, env: ANYCABLE_SSL_KEY
 
   --redis_url                Redis url, default: redis://localhost:6379/5, env: ANYCABLE_REDIS_URL, REDIS_URL
-<<<<<<< HEAD
   --redis_sentinels          Comma separated list of sentinel hosts. format: 'hostname:port,..', env: ANYCABLE_REDIS_SENTINELS
-  --redis_channel            Redis channel for broadcasts, default: __anycable__, env: ANYCABLE_REDIS_CHANNEL
-
-  --rpc_host                 RPC service address, default: localhost:50051, env: ANYCABLE_RPC_HOST
-  --headers                  List of headers to proxy to RPC, default: cookie, env: ANYCABLE_HEADERS
-  --disconnect_rate          Max number of Disconnect calls per second, default: 100, env: ANYCABLE_DISCONNECT_RATE
-  --max_message_size         Maximum size of a message in bytes, default: 65536, env: ANYCABLE_MAX_MESSAGE_SIZE
-=======
   --redis_channel            Redis channel for broadcasts, default: __anycable__, env: ANYCABLE_REDIS_CHANNEL
 
   --rpc_host                 RPC service address, default: localhost:50051, env: ANYCABLE_RPC_HOST
@@ -143,7 +131,6 @@
 
   --disconnect_rate          Max number of Disconnect calls per second, default: 100, env: ANYCABLE_DISCONNECT_RATE
   --disconnect_timeout       Graceful shutdown timeouts (in seconds), default: 5, env: ANYCABLE_DISCONNECT_TIMEOUT
->>>>>>> 8ac02117
 
   --log_level                Set logging level (debug/info/warn/error/fatal), default: info, env: ANYCABLE_LOG_LEVEL
   --log_format               Set logging format (text, json), default: text, env: ANYCABLE_LOG_FORMAT
@@ -155,14 +142,11 @@
   --metrics_http             Enable HTTP metrics endpoint at the specified path, default: "" (disabled), env: ANYCABLE_METRICS_HTTP
   --metrics_host             Server host for metrics endpoint, default: the same as for main server, env: ANYCABLE_METRICS_HOST
   --metrics_port             Server port for metrics endpoint, default: the same as for main server, env: ANYCABLE_METRICS_PORT
-<<<<<<< HEAD
-=======
 
   --read_buffer_size         WebSocket connection read buffer size, default: 1024, env: ANYCABLE_READ_BUFFER_SIZE
   --write_buffer_size        WebSocket connection write buffer size, default: 1024, env: ANYCABLE_WRITE_BUFFER_SIZE
   --max_message_size         Maximum size of a message in bytes, default: 65536, env: ANYCABLE_MAX_MESSAGE_SIZE
   --enable_ws_compression    Enable experimental WebSocket per message compression, default: false, env: ANYCABLE_ENABLE_WS_COMPRESSION
->>>>>>> 8ac02117
 
   -h                       This help screen
   -v                       Show version
