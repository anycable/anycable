# Change log

## master

<<<<<<< HEAD
- moved pingMessage (session), disconnectMessage (node) and Reply (hub) structs into common package
=======
- re-added git ref version to `LD_FLAGS` in Makefile
>>>>>>> 27219eaf

## 1.0.1 (2020-07-07)

- Fix subscribing to the same stream from different channels. ([@palkan][])

- Support providing passwords for Redis Sentinels. ([@palkan][])

Use the following format: `ANYCABLE_REDIS_SENTINELS=:password1@my.redis.sentinel.first:26380,:password2@my.redis.sentinel.second:26380`.

- Fix setting `--metrics_host`. ([@palkan][])

See [#107](https://github.com/anycable/anycable-go/issues/107).

## 1.0.0 (2020-06-24)

- Add `--disable_disconnect` option. ([@palkan][])

Allows you to avoid calling `Disconnect` RPC method completely if you don't need it.

- Add channel state support. ([@palkan][])

- Add stopped streams support. ([@palkan][])

- Add support for remote commands. ([@palkan][])

Handle remote commands sent via Pub/Sub. Currently, only remote disconnect is supported.

- Add HTTP broadcasting adapter. ([@palkan][])

- Add Redis Sentinel support. ([@rolandg][])

- Send `disconnect` messages on server restart and authentication failures. ([@palkan][])

- Add `protov` RPC metadata. ([@palkan][])

- Add `rpc_retries_total` metrics. ([@palkan][])

This metrics represents the number of times RPC requests were retried.
The large value might indicate that the RPC server pool size doesn't correspond to the `rpc_concurrency` value.

- Use single gRPC client instance instead of a pool. ([@palkan][])

gRPC connection provides concurrency via H2 streams (with load balancing). Using a pool doesn't bring any performance
improvements and sometimes 'cause unstability (e.g., ResourceExhausted or Unavailable exceptions under the load).

We still limit the number of concurrent RPC requests. Now you can configure it via `--rpc_concurrency` setting.

See [PR#88](https://github.com/anycable/anycable-go/pull/88) for more.

- Add `--disconnect_timeout` option to specify the timeout for graceful shutdown of the disconnect queue. ([@palkan][])

- Add `mem_sys_bytes` metric. ([@palkan][])

Returns the total bytes of memory obtained from the OS
(according to [`runtime.MemStats.Sys`](https://golang.org/pkg/runtime/#MemStats)).

- Add `--enable_ws_compression` option to enable WebSocket per message compression. ([@palkan][])

Disabled by default due to the experimental status in [Gorilla](https://github.com/gorilla/websocket/blob/c3e18be99d19e6b3e8f1559eea2c161a665c4b6b/doc.go#L201-L214).

- **IMPORTANT**: Docker images versioning changed from `vX.Y.Z` to `X.Y.Z`. ([@bibendi][])

Now you can specify only the part of the version, e.g. `anycable-go:1.0` instead of the full `anycable-go:v1.0.0`.

See [Changelog](https://github.com/anycable/anycable-go/blob/0-6-stable/CHANGELOG.md) for versions <1.0.0.

[@palkan]: https://github.com/palkan
[@sponomarev]: https://github.com/sponomarev
[@bibendi]: https://github.com/bibendi
[@rolandg]: https://github.com/rolandg<|MERGE_RESOLUTION|>--- conflicted
+++ resolved
@@ -2,11 +2,8 @@
 
 ## master
 
-<<<<<<< HEAD
 - moved pingMessage (session), disconnectMessage (node) and Reply (hub) structs into common package
-=======
 - re-added git ref version to `LD_FLAGS` in Makefile
->>>>>>> 27219eaf
 
 ## 1.0.1 (2020-07-07)
 
